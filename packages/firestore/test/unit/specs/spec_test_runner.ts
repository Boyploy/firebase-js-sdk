--- conflicted
+++ resolved
@@ -1600,13 +1600,7 @@
 
 export type SpecWriteAck = {
   /** The version the backend uses to ack the write. */
-<<<<<<< HEAD
-  version: SpecSnapshotVersion;
-=======
   version: TestSnapshotVersion;
-  /** Whether the ack is expected to generate a user callback. */
-  expectUserCallback: boolean;
->>>>>>> 7cd0b5d3
 };
 
 export type SpecWriteFailure = {
