--- conflicted
+++ resolved
@@ -379,16 +379,7 @@
   private started = false;
   private serializer: JsonProtoSerializer;
 
-<<<<<<< HEAD
-  constructor(
-    private readonly name: string,
-    protected readonly platform: TestPlatform,
-    private outstandingWrites: TestMutationQueue,
-    config: SpecConfig
-  ) {
-=======
-  constructor(protected readonly platform: TestPlatform, config: SpecConfig) {
->>>>>>> a859ec54
+  constructor(protected readonly platform: TestPlatform, private outstandingWrites: TestMutationQueue, config: SpecConfig) {
     this.clientId = AutoId.newId();
     this.databaseInfo = new DatabaseInfo(
       new DatabaseId('project'),
@@ -1403,12 +1394,8 @@
   const sharedMockStorage = new SharedMockStorage();
 
   // PORTING NOTE: Non multi-client SDKs only support a single test runner.
-<<<<<<< HEAD
-  let runners: TestRunner[] = [];
+  const runners: TestRunner[] = [];
   const mutationQueue = new TestMutationQueue();
-=======
-  const runners: TestRunner[] = [];
->>>>>>> a859ec54
 
   const ensureRunner = async clientIndex => {
     if (!runners[clientIndex]) {
@@ -1417,25 +1404,9 @@
         sharedMockStorage
       );
       if (usePersistence) {
-<<<<<<< HEAD
-        runners[clientIndex] = new IndexedDbTestRunner(
-          name,
-          platform,
-          mutationQueue,
-          config
-        );
+        runners[clientIndex] = new IndexedDbTestRunner(platform, mutationQueue, config);
       } else {
-        runners[clientIndex] = new MemoryTestRunner(
-          name,
-          platform,
-          mutationQueue,
-          config
-        );
-=======
-        runners[clientIndex] = new IndexedDbTestRunner(platform, config);
-      } else {
-        runners[clientIndex] = new MemoryTestRunner(platform, config);
->>>>>>> a859ec54
+        runners[clientIndex] = new MemoryTestRunner(platform, mutationQueue, config);
       }
       await runners[clientIndex].start();
     }
