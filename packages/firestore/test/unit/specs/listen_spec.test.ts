--- conflicted
+++ resolved
@@ -425,7 +425,6 @@
     }
   );
 
-<<<<<<< HEAD
   specTest('Query is rejected and re-listened to', [], () => {
     const query = Query.atPath(path('collection'));
 
@@ -440,6 +439,26 @@
       .userListens(query)
       .watchAcksFull(query, 1000)
       .expectEvents(query, {});
+  });
+
+  specTest('Persists resume token sent with target', [], () => {
+    const query = Query.atPath(path('collection'));
+    const docA = doc('collection/a', 2000, {key: 'a'});
+    return spec()
+        .withGCEnabled(false)
+        .userListens(query)
+        .watchAcksFull(query, 1000)
+        .expectEvents(query, {})
+        .watchSends({affects: [query]}, docA)
+        .watchSnapshots(2000, [query], 'resume-token-2000')
+        .watchSnapshots(2000)
+        .expectEvents(query, {added: [docA]})
+        .userUnlistens(query)
+        .watchRemoves(query)
+        .userListens(query, 'resume-token-2000')
+        .expectEvents(query, {added: [docA], fromCache: true})
+        .watchAcksFull(query, 3000)
+        .expectEvents(query, {});
   });
 
   specTest('Query is executed by primary client', ['multi-client'], () => {
@@ -765,25 +784,5 @@
       .watchAcksFull(query, 2000, docB)
       .client(2)
       .expectEvents(query, { added: [docB] });
-=======
-  specTest('Persists resume token sent with target', [], () => {
-    const query = Query.atPath(path('collection'));
-    const docA = doc('collection/a', 2000, { key: 'a' });
-    return spec()
-      .withGCEnabled(false)
-      .userListens(query)
-      .watchAcksFull(query, 1000)
-      .expectEvents(query, {})
-      .watchSends({ affects: [query] }, docA)
-      .watchSnapshots(2000, [query], 'resume-token-2000')
-      .watchSnapshots(2000)
-      .expectEvents(query, { added: [docA] })
-      .userUnlistens(query)
-      .watchRemoves(query)
-      .userListens(query, 'resume-token-2000')
-      .expectEvents(query, { added: [docA], fromCache: true })
-      .watchAcksFull(query, 3000)
-      .expectEvents(query, {});
->>>>>>> 7cd0b5d3
   });
 });