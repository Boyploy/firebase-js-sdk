--- conflicted
+++ resolved
@@ -241,8 +241,9 @@
         )
         .next(() => this.canActAsPrimary(txn))
         .next(canActAsPrimary => {
-<<<<<<< HEAD
+          const wasPrimary = this.isPrimary;
           this.isPrimary = canActAsPrimary;
+
           // Always call the primary state listener, since SyncEngine may have
           // changed the primary state to 'false'.
           this.queue.enqueue(async () => {
@@ -252,20 +253,6 @@
               return this.primaryStateListener(this.isPrimary);
             }
           });
-=======
-          const wasPrimary = this.isPrimary;
-          this.isPrimary = canActAsPrimary;
-
-          if (wasPrimary !== this.isPrimary) {
-            this.queue.enqueue(async () => {
-              // Verify that `shutdown()` hasn't been called yet by the time
-              // we invoke the `primaryStateListener`.
-              if (this.started) {
-                return this.primaryStateListener(this.isPrimary);
-              }
-            });
-          }
->>>>>>> 8af1d02f
 
           if (wasPrimary && !this.isPrimary) {
             return this.releasePrimaryLeaseIfHeld(txn);
