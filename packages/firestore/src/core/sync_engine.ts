/**
 * Copyright 2017 Google Inc.
 *
 * Licensed under the Apache License, Version 2.0 (the "License");
 * you may not use this file except in compliance with the License.
 * You may obtain a copy of the License at
 *
 *   http://www.apache.org/licenses/LICENSE-2.0
 *
 * Unless required by applicable law or agreed to in writing, software
 * distributed under the License is distributed on an "AS IS" BASIS,
 * WITHOUT WARRANTIES OR CONDITIONS OF ANY KIND, either express or implied.
 * See the License for the specific language governing permissions and
 * limitations under the License.
 */

import { User } from '../auth/user';
import { EagerGarbageCollector } from '../local/eager_garbage_collector';
import { LocalStore } from '../local/local_store';
import { LocalViewChanges } from '../local/local_view_changes';
import { QueryData, QueryPurpose } from '../local/query_data';
import { ReferenceSet } from '../local/reference_set';
import {
  MaybeDocumentMap,
  documentKeySet,
  DocumentKeySet
} from '../model/collections';
import { MaybeDocument, NoDocument } from '../model/document';
import { DocumentKey } from '../model/document_key';
import { Mutation } from '../model/mutation';
import { MutationBatchResult } from '../model/mutation_batch';
import { RemoteEvent, TargetChange } from '../remote/remote_event';
import { RemoteStore } from '../remote/remote_store';
import { RemoteSyncer } from '../remote/remote_syncer';
import { assert, fail } from '../util/assert';
import { Code, FirestoreError } from '../util/error';
import * as log from '../util/log';
import { AnyJs, primitiveComparator } from '../util/misc';
import { ObjectMap } from '../util/obj_map';
import { Deferred } from '../util/promise';
import { SortedMap } from '../util/sorted_map';
import { isNullOrUndefined } from '../util/types';

import { Query } from './query';
import { SnapshotVersion } from './snapshot_version';
import { TargetIdGenerator } from './target_id_generator';
import { Transaction } from './transaction';
import {
  BatchId,
  MutationBatchState,
  OnlineState,
  OnlineStateSource,
  ProtoByteString,
  TargetId
} from './types';
import {
  AddedLimboDocument,
  LimboDocumentChange,
  RemovedLimboDocument,
  View, ViewChange,
  ViewDocumentChanges
} from './view';
import { ViewSnapshot } from './view_snapshot';
import {
  SharedClientStateSyncer,
  QueryTargetState
} from '../local/shared_client_state_syncer';
import { ClientId, SharedClientState } from '../local/shared_client_state';
import { SortedSet } from '../util/sorted_set';
import * as objUtils from '../util/obj';

const LOG_TAG = 'SyncEngine';

/**
 * QueryView contains all of the data that SyncEngine needs to keep track of for
 * a particular query.
 */
class QueryView {
  constructor(
    /**
     * The query itself.
     */
    public query: Query,
    /**
     * The target number created by the client that is used in the watch
     * stream to identify this query.
     */
    public targetId: TargetId,
    /**
     * An identifier from the datastore backend that indicates the last state
     * of the results that was received. This can be used to indicate where
     * to continue receiving new doc changes for the query.
     */
    public resumeToken: ProtoByteString,
    /**
     * The view is responsible for computing the final merged truth of what
     * docs are in the query. It gets notified of local and remote changes,
     * and applies the query filters and limits to determine the most correct
     * possible results.
     */
    public view: View
  ) {}
}

/**
 * Interface implemented by EventManager to handle notifications from
 * SyncEngine.
 */
export interface SyncEngineListener {
  /** Handles new view snapshots. */
  onWatchChange(snapshots: ViewSnapshot[]): void;

  /** Handles the failure of a query. */
  onWatchError(query: Query, error: Error): void;

  /** Handles a change in online state. */
  onOnlineStateChange(onlineState: OnlineState): void;
}

/**
 * SyncEngine is the central controller in the client SDK architecture. It is
 * the glue code between the EventManager, LocalStore, and RemoteStore. Some of
 * SyncEngine's responsibilities include:
 * 1. Coordinating client requests and remote events between the EventManager
 *    and the local and remote data stores.
 * 2. Managing a View object for each query, providing the unified view between
 *    the local and remote data stores.
 * 3. Notifying the RemoteStore when the LocalStore has new mutations in its
 *    queue that need sending to the backend.
 *
 * The SyncEngine’s methods should only ever be called by methods running in the
 * global async queue.
 */
export class SyncEngine implements RemoteSyncer, SharedClientStateSyncer {
  private syncEngineListener: SyncEngineListener | null = null;

  private queryViewsByQuery = new ObjectMap<Query, QueryView>(q =>
    q.canonicalId()
  );
  private queryViewsByTarget: { [targetId: number]: QueryView } = {};
  private limboTargetsByKey = new SortedMap<DocumentKey, TargetId>(
    DocumentKey.comparator
  );
  private limboKeysByTarget: { [targetId: number]: DocumentKey } = {};
  private limboDocumentRefs = new ReferenceSet();
  private limboCollector = new EagerGarbageCollector();
  /** Stores user completion handlers, indexed by User and BatchId. */
  private mutationUserCallbacks = {} as {
    [uidKey: string]: SortedMap<BatchId, Deferred<void>>;
  };
  private limboTargetIdGenerator = TargetIdGenerator.forSyncEngine();

  // The primary state is set to `true` or `false` immediately after Firestore
  // startup. In the interim, a client should only be considered primary if
  // `isPrimary` is true.
  private isPrimary: undefined | boolean = undefined;
  private onlineState: OnlineState = OnlineState.Unknown;

  constructor(
    private localStore: LocalStore,
    private remoteStore: RemoteStore,
    // PORTING NOTE: Manages state synchronization in multi-tab environments.
    private sharedClientState: SharedClientState,
    private currentUser: User
  ) {}

  // Only used for testing.
  get isPrimaryClient(): boolean {
    return this.isPrimary === true;
  }

  /** Subscribes to SyncEngine notifications. Has to be called exactly once. */
  subscribe(syncEngineListener: SyncEngineListener): void {
    assert(syncEngineListener !== null, 'SyncEngine listener cannot be null');
    assert(
      this.syncEngineListener === null,
      'SyncEngine already has a subscriber.'
    );
    this.syncEngineListener = syncEngineListener;
    this.limboCollector.addGarbageSource(this.limboDocumentRefs);
  }

  /**
   * Initiates the new listen, resolves promise when listen enqueued to the
   * server. All the subsequent view snapshots or errors are sent to the
   * subscribed handlers. Returns the targetId of the query.
   */
  async listen(query: Query): Promise<TargetId> {
    this.assertSubscribed('listen()');

    let targetId;
    let viewSnapshot;

    const queryView = this.queryViewsByQuery.get(query);
    if (queryView) {
      // PORTING NOTE: With Mult-Tab Web, it is possible that a query view
      // already exists when EventManager calls us for the first time. This
      // happens when the primary tab is already listening to this query on
      // behalf of another tab and the user of the primary also starts listening
      // to the query. EventManager will not have an assigned target ID in this
      // case and calls `listen` to obtain this ID.
      targetId = queryView.targetId;
      this.sharedClientState.addLocalQueryTarget(targetId);
      viewSnapshot = queryView.view.computeInitialSnapshot();
    } else {
      const queryData = await this.localStore.allocateQuery(query);
      const status = this.sharedClientState.addLocalQueryTarget(
        queryData.targetId
      );
      targetId = queryData.targetId;
      viewSnapshot = await this.initializeViewAndComputeInitialSnapshot(
        queryData,
        status === 'current'
      );
      if (this.isPrimary) {
        this.remoteStore.listen(queryData);
      }
    }

    this.syncEngineListener!.onWatchChange([viewSnapshot]);
    return targetId;
  }

  private initializeViewAndComputeInitialSnapshot(
    queryData: QueryData,
    current: boolean
  ): Promise<ViewSnapshot> {
    const query = queryData.query;

    return this.localStore.executeQuery(query).then(docs => {
      return this.localStore
        .remoteDocumentKeys(queryData.targetId)
        .then(remoteKeys => {
          const view = new View(query, remoteKeys);
          const viewDocChanges = view.computeDocChanges(docs);
          const synthesizedTargetChange = TargetChange.createSynthesizedTargetChangeForCurrentChange(
            queryData.targetId,
            current && this.onlineState !== OnlineState.Offline
          );
          const viewChange = view.applyChanges(
            viewDocChanges,
            /* updateLimboDocuments= */ this.isPrimary,
            synthesizedTargetChange
          );
          assert(
            viewChange.limboChanges.length === 0,
            'View returned limbo docs before target ack from the server.'
          );
          assert(
            !!viewChange.snapshot,
            'applyChanges for new view should always return a snapshot'
          );

          const data = new QueryView(
            query,
            queryData.targetId,
            queryData.resumeToken,
            view
          );
          this.queryViewsByQuery.set(query, data);
          this.queryViewsByTarget[queryData.targetId] = data;
          return viewChange.snapshot!;
        });
    });
  }

  /**
   * Reconcile the list of synced documents in the local views with those from
   * persistence.
   */
  // PORTING NOTE: Multi-tab only.
  private async synchronizeLocalView(query:Query, targetId: TargetId): Promise<ViewChange> {
    return this.localStore.executeQuery(query).then(docs => {
      const queryView = this.queryViewsByTarget[targetId];
      assert(!!queryView, 'Expected queryView to be defined');
      return queryView.view.synchronizeWithRemoteDocuments(docs);
    });
  }

  /** Stops listening to the query. */
  async unlisten(query: Query): Promise<void> {
    this.assertSubscribed('unlisten()');

    const queryView = this.queryViewsByQuery.get(query)!;
    assert(!!queryView, 'Trying to unlisten on query not found:' + query);

    if (this.isPrimary) {
      // We need to remove the local query target first to allow us to verify
      // whether any other client is still interested in this target.
      this.sharedClientState.removeLocalQueryTarget(queryView.targetId);
      const targetRemainsActive = this.sharedClientState.isActiveQueryTarget(
        queryView.targetId
      );

      if (!targetRemainsActive) {
        this.remoteStore.unlisten(queryView.targetId);
        await this.localStore
          .releaseQuery(query, /*keepPersistedQueryData=*/ false)
          .then(() => this.removeAndCleanupQuery(queryView))
          .then(() => this.localStore.collectGarbage())
          .catch(err => this.tryRecoverFromPrimaryLeaseLoss(err));
      }
    } else {
      await this.removeAndCleanupQuery(queryView);
      await this.localStore.releaseQuery(
        query,
        /*keepPersistedQueryData=*/ true
      );
    }
  }

  /**
   * Initiates the write of local mutation batch which involves adding the
   * writes to the mutation queue, notifying the remote store about new
   * mutations and raising events for any changes this write caused.
   *
   * The promise returned by this call is resolved when the above steps
   * have completed, *not* when the write was acked by the backend. The
   * userCallback is resolved once the write was acked/rejected by the
   * backend (or failed locally for any other reason).
   */
  write(batch: Mutation[], userCallback: Deferred<void>): Promise<void> {
    this.assertSubscribed('write()');
    return this.localStore
      .localWrite(batch)
      .then(result => {
        this.sharedClientState.addLocalPendingMutation(result.batchId);
        this.addMutationCallback(result.batchId, userCallback);
        return this.emitNewSnapsAndNotifyLocalStore(result.changes);
      })
      .then(() => {
        return this.remoteStore.fillWritePipeline();
      });
  }

  // TODO(klimt): Wrap the given error in a standard Firestore error object.
  private wrapUpdateFunctionError(error: AnyJs): AnyJs {
    return error;
  }

  /**
   * Takes an updateFunction in which a set of reads and writes can be performed
   * atomically. In the updateFunction, the client can read and write values
   * using the supplied transaction object. After the updateFunction, all
   * changes will be committed. If some other client has changed any of the data
   * referenced, then the updateFunction will be called again. If the
   * updateFunction still fails after the given number of retries, then the
   * transaction will be rejection.
   *
   * The transaction object passed to the updateFunction contains methods for
   * accessing documents and collections. Unlike other datastore access, data
   * accessed with the transaction will not reflect local changes that have not
   * been committed. For this reason, it is required that all reads are
   * performed before any writes. Transactions must be performed while online.
   *
   * The promise returned is resolved when the transaction is fully committed.
   */
  runTransaction<T>(
    updateFunction: (transaction: Transaction) => Promise<T>,
    retries = 5
  ): Promise<T> {
    assert(retries >= 0, 'Got negative number of retries for transaction.');
    const transaction = this.remoteStore.createTransaction();
    const wrappedUpdateFunction = () => {
      try {
        const userPromise = updateFunction(transaction);
        if (
          isNullOrUndefined(userPromise) ||
          !userPromise.catch ||
          !userPromise.then
        ) {
          return Promise.reject<T>(
            Error('Transaction callback must return a Promise')
          );
        }
        return userPromise.catch(e => {
          return Promise.reject<T>(this.wrapUpdateFunctionError(e));
        });
      } catch (e) {
        return Promise.reject<T>(this.wrapUpdateFunctionError(e));
      }
    };
    return wrappedUpdateFunction().then(result => {
      return transaction
        .commit()
        .then(() => {
          return result;
        })
        .catch(error => {
          if (retries === 0) {
            return Promise.reject<T>(error);
          }
          // TODO(klimt): Put in a retry delay?
          return this.runTransaction(updateFunction, retries - 1);
        });
    });
  }

  applyRemoteEvent(remoteEvent: RemoteEvent): Promise<void> {
    this.assertSubscribed('applyRemoteEvent()');

    return this.localStore
      .applyRemoteEvent(remoteEvent)
      .then(changes => {
        return this.emitNewSnapsAndNotifyLocalStore(changes, remoteEvent);
      })
      .catch(err => this.tryRecoverFromPrimaryLeaseLoss(err));
  }

  /**
   * Applies an OnlineState change to the sync engine and notifies any views of
   * the change.
   */
  applyOnlineStateChange(
    onlineState: OnlineState,
    source: OnlineStateSource
  ): void {
    // If we are the secondary client, we explicitly ignore the remote store's
    // online state (the local client may go offline, even though the primary
    // tab remains online) and only apply the primary tab's online state from
    // SharedClientState.
    if (
      (this.isPrimary && source === OnlineStateSource.RemoteStore) ||
      (!this.isPrimary && source === OnlineStateSource.SharedClientState)
    ) {
      const newViewSnapshots = [] as ViewSnapshot[];
      this.queryViewsByQuery.forEach((query, queryView) => {
        const viewChange = queryView.view.applyOnlineStateChange(onlineState);
        assert(
          viewChange.limboChanges.length === 0,
          'OnlineState should not affect limbo documents.'
        );
        if (viewChange.snapshot) {
          newViewSnapshots.push(viewChange.snapshot);
        }
      });
      this.syncEngineListener!.onOnlineStateChange(onlineState);
      this.syncEngineListener!.onWatchChange(newViewSnapshots);

      this.onlineState = onlineState;
      if (this.isPrimary) {
        this.sharedClientState.setOnlineState(onlineState);
      }
    }
  }

  async rejectListen(targetId: TargetId, err: FirestoreError): Promise<void> {
    this.assertSubscribed('rejectListens()');

    // PORTING NOTE: Multi-tab only.
    this.sharedClientState.trackQueryUpdate(targetId, 'rejected', err);

    const limboKey = this.limboKeysByTarget[targetId];
    if (limboKey) {
      // Since this query failed, we won't want to manually unlisten to it.
      // So go ahead and remove it from bookkeeping.
      this.limboTargetsByKey = this.limboTargetsByKey.remove(limboKey);
      delete this.limboKeysByTarget[targetId];

      // TODO(klimt): We really only should do the following on permission
      // denied errors, but we don't have the cause code here.

      // It's a limbo doc. Create a synthetic event saying it was deleted.
      // This is kind of a hack. Ideally, we would have a method in the local
      // store to purge a document. However, it would be tricky to keep all of
      // the local store's invariants with another method.
      let documentUpdates = new SortedMap<DocumentKey, MaybeDocument>(
        DocumentKey.comparator
      );
      documentUpdates = documentUpdates.insert(
        limboKey,
        new NoDocument(limboKey, SnapshotVersion.forDeletedDoc())
      );
      const resolvedLimboDocuments = documentKeySet().add(limboKey);
      const event = new RemoteEvent(
        SnapshotVersion.MIN,
        /* targetChanges= */ {},
        /* targetMismatches= */ new SortedSet<TargetId>(primitiveComparator),
        documentUpdates,
        resolvedLimboDocuments
      );
      return this.applyRemoteEvent(event);
    } else {
      const queryView = this.queryViewsByTarget[targetId];
      assert(!!queryView, 'Unknown targetId: ' + targetId);
<<<<<<< HEAD
      await this.localStore
        .releaseQuery(queryView.query, /* keepPersistedQueryData */ false)
        .then(() => this.removeAndCleanupQuery(queryView))
        .catch(err => this.tryRecoverFromPrimaryLeaseLoss(err));
      this.errorHandler!(queryView.query, err);
=======
      await this.removeAndCleanupQuery(queryView);
      await this.localStore.releaseQuery(
        queryView.query,
        /* keepPersistedQueryData */ false
      );
      this.syncEngineListener!.onWatchError(queryView.query, err);
>>>>>>> 8af1d02f
    }
  }

  // PORTING NOTE: Multi-tab only
  async applyBatchState(
    batchId: BatchId,
    batchState: MutationBatchState,
    error?: FirestoreError
  ): Promise<void> {
    this.assertSubscribed('applyBatchState()');
    const documents = await this.localStore.lookupMutationDocuments(batchId);

    if (documents === null) {
      // A throttled tab may not have seen the mutation before it was completed
      // and removed from the mutation queue, in which case we won't have cached
      // the affected documents. In this case we can safely ignore the update
      // since that means we didn't apply the mutation locally at all (if we
      // had, we would have cached the affected documents), and so we will just
      // see any resulting document changes via normal remote document updates
      // as applicable.
      log.debug(LOG_TAG, 'Cannot apply mutation batch with id: ' + batchId);
      return;
    }

    if (batchState === 'pending') {
      // If we are the primary client, we need to send this write to the
      // backend. Secondary clients will ignore these writes since their remote
      // connection is disabled.
      await this.remoteStore.fillWritePipeline();
    } else if (batchState === 'acknowledged' || batchState === 'rejected') {
      // NOTE: Both these methods are no-ops for batches that originated from
      // other clients.
      this.sharedClientState.removeLocalPendingMutation(batchId);
      this.processUserCallback(batchId, error ? error : null);

      this.localStore.removeCachedMutationBatchMetadata(batchId);
    } else {
      fail(`Unknown batchState: ${batchState}`);
    }

    await this.emitNewSnapsAndNotifyLocalStore(documents);
  }

  applySuccessfulWrite(
    mutationBatchResult: MutationBatchResult
  ): Promise<void> {
    this.assertSubscribed('applySuccessfulWrite()');

    const batchId = mutationBatchResult.batch.batchId;

    // The local store may or may not be able to apply the write result and
    // raise events immediately (depending on whether the watcher is caught
    // up), so we raise user callbacks first so that they consistently happen
    // before listen events.
    this.processUserCallback(batchId, /*error=*/ null);

    return this.localStore
      .acknowledgeBatch(mutationBatchResult)
      .then(changes => {
        this.sharedClientState.removeLocalPendingMutation(batchId);
        return this.emitNewSnapsAndNotifyLocalStore(changes);
      })
      .catch(err => this.tryRecoverFromPrimaryLeaseLoss(err));
  }

  rejectFailedWrite(batchId: BatchId, error: FirestoreError): Promise<void> {
    this.assertSubscribed('rejectFailedWrite()');

    // The local store may or may not be able to apply the write result and
    // raise events immediately (depending on whether the watcher is caught up),
    // so we raise user callbacks first so that they consistently happen before
    // listen events.
    this.processUserCallback(batchId, error);

    return this.localStore
      .rejectBatch(batchId)
      .then(changes => {
        this.sharedClientState.trackMutationResult(batchId, 'rejected', error);
        this.sharedClientState.removeLocalPendingMutation(batchId);
        return this.emitNewSnapsAndNotifyLocalStore(changes);
      })
      .catch(err => this.tryRecoverFromPrimaryLeaseLoss(err));
  }

  private addMutationCallback(
    batchId: BatchId,
    callback: Deferred<void>
  ): void {
    let newCallbacks = this.mutationUserCallbacks[this.currentUser.toKey()];
    if (!newCallbacks) {
      newCallbacks = new SortedMap<BatchId, Deferred<void>>(
        primitiveComparator
      );
    }
    newCallbacks = newCallbacks.insert(batchId, callback);
    this.mutationUserCallbacks[this.currentUser.toKey()] = newCallbacks;
  }

  /**
   * Resolves or rejects the user callback for the given batch and then discards
   * it.
   */
  private processUserCallback(batchId: BatchId, error: Error | null): void {
    let newCallbacks = this.mutationUserCallbacks[this.currentUser.toKey()];

    // NOTE: Mutations restored from persistence won't have callbacks, so it's
    // okay for there to be no callback for this ID.
    if (newCallbacks) {
      const callback = newCallbacks.get(batchId);
      if (callback) {
        assert(
          batchId === newCallbacks.minKey(),
          'Mutation callbacks processed out-of-order?'
        );
        if (error) {
          callback.reject(error);
        } else {
          callback.resolve();
        }
        newCallbacks = newCallbacks.remove(batchId);
      }
      this.mutationUserCallbacks[this.currentUser.toKey()] = newCallbacks;
    }
  }

  private async removeAndCleanupQuery(queryView: QueryView): Promise<void> {
    this.sharedClientState.removeLocalQueryTarget(queryView.targetId);

    this.queryViewsByQuery.delete(queryView.query);
    delete this.queryViewsByTarget[queryView.targetId];

    if (this.isPrimary) {
      this.limboDocumentRefs.removeReferencesForId(queryView.targetId);
      await this.gcLimboDocuments();
    }
  }

  private updateTrackedLimbos(
    targetId: TargetId,
    limboChanges: LimboDocumentChange[]
  ): Promise<void> {
    for (const limboChange of limboChanges) {
      if (limboChange instanceof AddedLimboDocument) {
        this.limboDocumentRefs.addReference(limboChange.key, targetId);
        this.trackLimboChange(limboChange);
      } else if (limboChange instanceof RemovedLimboDocument) {
        log.debug(LOG_TAG, 'Document no longer in limbo: ' + limboChange.key);
        this.limboDocumentRefs.removeReference(limboChange.key, targetId);
      } else {
        fail('Unknown limbo change: ' + JSON.stringify(limboChange));
      }
    }
    return this.gcLimboDocuments();
  }

  private trackLimboChange(limboChange: AddedLimboDocument): void {
    const key = limboChange.key;
    if (!this.limboTargetsByKey.get(key)) {
      log.debug(LOG_TAG, 'New document in limbo: ' + key);
      const limboTargetId = this.limboTargetIdGenerator.next();
      const query = Query.atPath(key.path);
      this.limboKeysByTarget[limboTargetId] = key;
      this.remoteStore.listen(
        new QueryData(query, limboTargetId, QueryPurpose.LimboResolution)
      );
      this.limboTargetsByKey = this.limboTargetsByKey.insert(
        key,
        limboTargetId
      );
    }
  }

  private gcLimboDocuments(): Promise<void> {
    // HACK: We can use a null transaction here, because we know that the
    // reference set is entirely within memory and doesn't need a store engine.
    return this.limboCollector
      .collectGarbage(null)
      .next(keys => {
        keys.forEach(key => {
          const limboTargetId = this.limboTargetsByKey.get(key);
          if (limboTargetId === null) {
            // This target already got removed, because the query failed.
            return;
          }
          this.remoteStore.unlisten(limboTargetId);
          this.limboTargetsByKey = this.limboTargetsByKey.remove(key);
          delete this.limboKeysByTarget[limboTargetId];
        });
      })
      .toPromise();
  }

  // Visible for testing
  currentLimboDocs(): SortedMap<DocumentKey, TargetId> {
    return this.limboTargetsByKey;
  }

  private async emitNewSnapsAndNotifyLocalStore(
    changes: MaybeDocumentMap,
    remoteEvent?: RemoteEvent
  ): Promise<void> {
    const newSnaps: ViewSnapshot[] = [];
    const docChangesInAllViews: LocalViewChanges[] = [];
    const queriesProcessed: Array<Promise<void>> = [];

    this.queryViewsByQuery.forEach((_, queryView) => {
      queriesProcessed.push(
        Promise.resolve()
          .then(() => {
            const viewDocChanges = queryView.view.computeDocChanges(changes);
            if (!viewDocChanges.needsRefill) {
              return viewDocChanges;
            }
            // The query has a limit and some docs were removed, so we need
            // to re-run the query against the local store to make sure we
            // didn't lose any good docs that had been past the limit.
            return this.localStore.executeQuery(queryView.query).then(docs => {
              return queryView.view.computeDocChanges(docs, viewDocChanges);
            });
          })
          .then((viewDocChanges: ViewDocumentChanges) => {
            const targetChange =
              remoteEvent && remoteEvent.targetChanges[queryView.targetId];
            const viewChange = queryView.view.applyChanges(
              viewDocChanges,
              /* updateLimboDocuments= */ this.isPrimary,
              targetChange
            );
            return this.updateTrackedLimbos(
              queryView.targetId,
              viewChange.limboChanges
            ).then(() => {
              if (viewChange.snapshot) {
                if (this.isPrimary) {
                  this.sharedClientState.trackQueryUpdate(
                    queryView.targetId,
                    viewChange.snapshot.fromCache ? 'not-current' : 'current'
                  );
                }

                newSnaps.push(viewChange.snapshot);
                const docChanges = LocalViewChanges.fromSnapshot(
                  viewChange.snapshot
                );
                docChangesInAllViews.push(docChanges);
              }
            });
          })
      );
    });

    await Promise.all(queriesProcessed);
    this.syncEngineListener.onWatchChange(newSnaps);
    await this.localStore.notifyLocalViewChanges(docChangesInAllViews);
    // TODO(multitab): Multitab garbage collection
    if (this.isPrimary) {
      await this.localStore
        .collectGarbage()
        .catch(err => this.tryRecoverFromPrimaryLeaseLoss(err));
    }
  }

  /**
   * Marks the client as secondary if an IndexedDb operation fails because the
   * primary lease has been taken by another client. This can happen when the
   * client is temporarily CPU throttled and fails to renew its lease in time,
   * in which case we treat the current client as secondary. We can always
   * regain our primary lease via the lease refresh in our persistence layer.
   *
   * @param err An error returned by a LocalStore operation.
   * @return A Promise that resolves after we recovered, or the original error.
   */
  private async tryRecoverFromPrimaryLeaseLoss(
    err: FirestoreError
  ): Promise<void> {
    if (err.code === Code.FAILED_PRECONDITION) {
      log.debug(
        LOG_TAG,
        'Unexpectedly lost primary lease, reverting to secondary'
      );
      return this.applyPrimaryState(false);
    } else {
      throw err;
    }
  }

  private assertSubscribed(fnName: string): void {
    assert(
      this.syncEngineListener !== null,
      'Trying to call ' + fnName + ' before calling subscribe().'
    );
  }

  handleUserChange(user: User): Promise<void> {
    this.currentUser = user;
    return this.localStore
      .handleUserChange(user)
      .then(result => {
        this.sharedClientState.handleUserChange(
          user,
          result.removedBatchIds,
          result.addedBatchIds
        );
        return this.emitNewSnapsAndNotifyLocalStore(result.affectedDocuments);
      })
      .then(() => {
        return this.remoteStore.handleUserChange(user);
      });
  }

  // PORTING NOTE: Multi-tab only
  async applyPrimaryState(isPrimary: boolean): Promise<void> {
    if (isPrimary === true && this.isPrimary !== true) {
      this.isPrimary = true;

      await this.remoteStore.applyPrimaryState(true);

      // Secondary tabs only maintain Views for their local listeners and the
      // Views internal state may not be 100% populated (in particular
      // secondary tabs don't track syncedDocuments, the set of documents the
      // server considers to be in the target). So when a secondary becomes
      // primary, we need to need to make sure that all views for all targets
      // match the state on disk.
      let p = Promise.resolve();
      const activeTargets = this.sharedClientState.getAllActiveQueryTargets();
      activeTargets.forEach(targetId => {
        p = p.then(async () => {
          let queryData;
          const query = await this.localStore.getQueryForTarget(targetId);
          if (this.queryViewsByTarget[targetId] === undefined) {
            // For queries that never executed on this client, we need to
            // allocate the query in LocalStore and initialize a new View.
            queryData = await this.localStore.allocateQuery(query);
            await this.initializeViewAndComputeInitialSnapshot(
              queryData,
              false
            );
          } else {
            // For queries that have a local View, we need to update their state
            // in LocalStore (as the resume token and the snapshot version
            // might have changed) and reconcile their views with the persisted
            // state (the list of syncedDocuments may have gotten out of sync).
            await this.localStore.releaseQuery(query, true);
            queryData = await this.localStore.allocateQuery(query);
            await this.synchronizeLocalView(query, targetId);
          }
          this.remoteStore.listen(queryData);
        });
      });
      await p;
    } else if (isPrimary === false && this.isPrimary !== false) {
      this.isPrimary = false;
<<<<<<< HEAD
      await this.remoteStore.disableNetwork();

      let p = Promise.resolve();
      objUtils.forEachNumber(this.queryViewsByTarget, targetId => {
        p = p.then(async () => {
          let queryView = this.queryViewsByTarget[targetId];
          // TODO(multitab): Remove query views for non-local queries.
          const viewChange = await this.synchronizeLocalView(queryView.query, targetId);
          // const viewChange = queryView.view.clearLimboDocuments();
          if (viewChange.snapshot) {
            this.viewHandler!([viewChange.snapshot]);
          }
        });
        this.remoteStore.unlisten(targetId);
      });
      await p;
=======

      objUtils.forEachNumber(this.queryViewsByTarget, targetId => {
        // TODO(multitab): Remove query views for non-local queries.
        this.remoteStore.unlisten(targetId);
      });

      await this.remoteStore.applyPrimaryState(false);
>>>>>>> 8af1d02f
    }
  }

  // PORTING NOTE: Multi-tab only
  getActiveClients(): Promise<ClientId[]> {
    return this.localStore.getActiveClients();
  }

  // PORTING NOTE: Multi-tab only
  async applyTargetState(
    targetId: TargetId,
    state: QueryTargetState,
    error?: FirestoreError
  ): Promise<void> {
    if (this.isPrimary) {
      // If we receive a target state notification via Web Storage, we are
      // either already secondary or another tab has taken the primary lease.
      log.debug(
        LOG_TAG,
        'Unexpectedly received query state notification when already primary. Ignoring.'
      );
     return;
    }

    if (this.queryViewsByTarget[targetId]) {
      switch (state) {
        case 'current':
        case 'not-current': {
          const changes = await this.localStore.getNewDocumentChanges();
          const synthesizedRemoteEvent = RemoteEvent.createSynthesizedRemoteEventForCurrentChange(
            targetId,
            state === 'current'
          );
          return this.emitNewSnapsAndNotifyLocalStore(
            changes,
            synthesizedRemoteEvent
          );
        }
        case 'rejected': {
          const queryView = this.queryViewsByTarget[targetId];
          await this.removeAndCleanupQuery(queryView);
          await this.localStore.releaseQuery(
            queryView.query,
            /*keepPersistedQueryData=*/ true
          );
          this.syncEngineListener!.onWatchError(queryView.query, error);
          break;
        }
        default:
          fail('Unexpected target state: ' + state);
      }
    }
  }

  // PORTING NOTE: Multi-tab only
  async applyActiveTargetsChange(
    added: TargetId[],
    removed: TargetId[]
  ): Promise<void> {
    if (!this.isPrimary) {
      return;
    }

    for (const targetId of added) {
      assert(
        !this.queryViewsByTarget[targetId],
        'Trying to add an already active target'
      );
      const query = await this.localStore.getQueryForTarget(targetId);
      assert(!!query, `Query data for active target ${targetId} not found`);
      const queryData = await this.localStore.allocateQuery(query);
      await this.initializeViewAndComputeInitialSnapshot(
        queryData,
        /*current=*/ false
      );
      this.remoteStore.listen(queryData);
    }

    for (const targetId of removed) {
      const queryView = this.queryViewsByTarget[targetId];
      // Check that the query is still active since the query might have been
      // removed if it has been rejected by the backend.
      if (queryView) {
        this.remoteStore.unlisten(targetId);
        await this.localStore
          .releaseQuery(queryView.query, /*keepPersistedQueryData=*/ false)
          .then(() => this.removeAndCleanupQuery(queryView))
          .catch(err => this.tryRecoverFromPrimaryLeaseLoss(err));
      }
    }
  }

  enableNetwork(): Promise<void> {
    this.localStore.setNetworkEnabled(true);
    return this.remoteStore.enableNetwork();
  }

  disableNetwork(): Promise<void> {
    this.localStore.setNetworkEnabled(false);
    return this.remoteStore.disableNetwork();
  }

  getRemoteKeysForTarget(targetId: TargetId): DocumentKeySet {
    return this.queryViewsByTarget[targetId]
      ? this.queryViewsByTarget[targetId].view.syncedDocuments
      : documentKeySet();
  }
}<|MERGE_RESOLUTION|>--- conflicted
+++ resolved
@@ -483,20 +483,11 @@
     } else {
       const queryView = this.queryViewsByTarget[targetId];
       assert(!!queryView, 'Unknown targetId: ' + targetId);
-<<<<<<< HEAD
       await this.localStore
         .releaseQuery(queryView.query, /* keepPersistedQueryData */ false)
         .then(() => this.removeAndCleanupQuery(queryView))
         .catch(err => this.tryRecoverFromPrimaryLeaseLoss(err));
-      this.errorHandler!(queryView.query, err);
-=======
-      await this.removeAndCleanupQuery(queryView);
-      await this.localStore.releaseQuery(
-        queryView.query,
-        /* keepPersistedQueryData */ false
-      );
       this.syncEngineListener!.onWatchError(queryView.query, err);
->>>>>>> 8af1d02f
     }
   }
 
@@ -849,8 +840,6 @@
       await p;
     } else if (isPrimary === false && this.isPrimary !== false) {
       this.isPrimary = false;
-<<<<<<< HEAD
-      await this.remoteStore.disableNetwork();
 
       let p = Promise.resolve();
       objUtils.forEachNumber(this.queryViewsByTarget, targetId => {
@@ -860,21 +849,13 @@
           const viewChange = await this.synchronizeLocalView(queryView.query, targetId);
           // const viewChange = queryView.view.clearLimboDocuments();
           if (viewChange.snapshot) {
-            this.viewHandler!([viewChange.snapshot]);
+            this.syncEngineListener!.onWatchChange([viewChange.snapshot]);
           }
         });
         this.remoteStore.unlisten(targetId);
       });
-      await p;
-=======
-
-      objUtils.forEachNumber(this.queryViewsByTarget, targetId => {
-        // TODO(multitab): Remove query views for non-local queries.
-        this.remoteStore.unlisten(targetId);
-      });
 
       await this.remoteStore.applyPrimaryState(false);
->>>>>>> 8af1d02f
     }
   }
 
