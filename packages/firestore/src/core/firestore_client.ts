/**
 * Copyright 2017 Google Inc.
 *
 * Licensed under the Apache License, Version 2.0 (the "License");
 * you may not use this file except in compliance with the License.
 * You may obtain a copy of the License at
 *
 *   http://www.apache.org/licenses/LICENSE-2.0
 *
 * Unless required by applicable law or agreed to in writing, software
 * distributed under the License is distributed on an "AS IS" BASIS,
 * WITHOUT WARRANTIES OR CONDITIONS OF ANY KIND, either express or implied.
 * See the License for the specific language governing permissions and
 * limitations under the License.
 */

import { CredentialsProvider } from '../api/credentials';
import { User } from '../auth/user';
import {
  EventManager,
  ListenOptions,
  Observer,
  QueryListener
} from './event_manager';
import { SyncEngine } from './sync_engine';
import { View, ViewDocumentChanges } from './view';
import { EagerGarbageCollector } from '../local/eager_garbage_collector';
import { GarbageCollector } from '../local/garbage_collector';
import { IndexedDbPersistence } from '../local/indexeddb_persistence';
import { LocalStore } from '../local/local_store';
import { MemoryPersistence } from '../local/memory_persistence';
import { NoOpGarbageCollector } from '../local/no_op_garbage_collector';
import { Persistence } from '../local/persistence';
import {
  DocumentKeySet,
  documentKeySet,
  DocumentMap
} from '../model/collections';
import { Document, MaybeDocument } from '../model/document';
import { DocumentKey } from '../model/document_key';
import { Mutation } from '../model/mutation';
import { Platform } from '../platform/platform';
import { Datastore } from '../remote/datastore';
import { RemoteStore } from '../remote/remote_store';
import { JsonProtoSerializer } from '../remote/serializer';
import { AsyncQueue } from '../util/async_queue';
import { Code, FirestoreError } from '../util/error';
import { debug } from '../util/log';
import { Deferred } from '../util/promise';

import { DatabaseId, DatabaseInfo } from './database_info';
import { Query } from './query';
import { Transaction } from './transaction';
import { OnlineStateSource } from './types';
import { ViewSnapshot } from './view_snapshot';
import {
  MemorySharedClientState,
  SharedClientState,
  WebStorageSharedClientState
} from '../local/shared_client_state';
import { AutoId } from '../util/misc';
import { PersistenceSettings } from '../api/database';
import { assert } from '../util/assert';

const LOG_TAG = 'FirestoreClient';

/** The DOMException code for an aborted operation. */
const DOM_EXCEPTION_ABORTED = 20;

/** The DOMException code for quota exceeded. */
const DOM_EXCEPTION_QUOTA_EXCEEDED = 22;

/**
 * FirestoreClient is a top-level class that constructs and owns all of the
 * pieces of the client SDK architecture. It is responsible for creating the
 * async queue that is shared by all of the other components in the system.
 */
export class FirestoreClient {
  // NOTE: These should technically have '|undefined' in the types, since
  // they're initialized asynchronously rather than in the constructor, but
  // given that all work is done on the async queue and we assert that
  // initialization completes before any other work is queued, we're cheating
  // with the types rather than littering the code with '!' or unnecessary
  // undefined checks.
  private eventMgr: EventManager;
  private garbageCollector: GarbageCollector;
  private persistence: Persistence;
  private localStore: LocalStore;
  private remoteStore: RemoteStore;
  private syncEngine: SyncEngine;

  private readonly clientId = AutoId.newId();

  // PORTING NOTE: SharedClientState is only used for multi-tab web.
  private sharedClientState: SharedClientState;

  constructor(
    private platform: Platform,
    private databaseInfo: DatabaseInfo,
    private credentials: CredentialsProvider,
    /**
     * Asynchronous queue responsible for all of our internal processing. When
     * we get incoming work from the user (via public API) or the network
     * (incoming GRPC messages), we should always schedule onto this queue.
     * This ensures all of our work is properly serialized (e.g. we don't
     * start processing a new operation while the previous one is waiting for
     * an async I/O to complete).
     */
    private asyncQueue: AsyncQueue
  ) {}

  /**
   * Starts up the FirestoreClient, returning only whether or not enabling
   * persistence succeeded.
   *
   * The intent here is to "do the right thing" as far as users are concerned.
   * Namely, in cases where offline persistence is requested and possible,
   * enable it, but otherwise fall back to persistence disabled. For the most
   * part we expect this to succeed one way or the other so we don't expect our
   * users to actually wait on the firestore.enablePersistence Promise since
   * they generally won't care.
   *
   * Of course some users actually do care about whether or not persistence
   * was successfully enabled, so the Promise returned from this method
   * indicates this outcome.
   *
   * This presents a problem though: even before enablePersistence resolves or
   * rejects, users may have made calls to e.g. firestore.collection() which
   * means that the FirestoreClient in there will be available and will be
   * enqueuing actions on the async queue.
   *
   * Meanwhile any failure of an operation on the async queue causes it to
   * panic and reject any further work, on the premise that unhandled errors
   * are fatal.
   *
   * Consequently the fallback is handled internally here in start, and if the
   * fallback succeeds we signal success to the async queue even though the
   * start() itself signals failure.
   *
   * @param persistenceSettings Settings object to configure offline
   *     persistence.
   * @returns A deferred result indicating the user-visible result of enabling
   *     offline persistence. This method will reject this if IndexedDB fails to
   *     start for any reason. If usePersistence is false this is
   *     unconditionally resolved.
   */
  start(persistenceSettings: PersistenceSettings): Promise<void> {
    // We defer our initialization until we get the current user from
    // setUserChangeListener(). We block the async queue until we got the
    // initial user and the initialization is completed. This will prevent
    // any scheduled work from happening before initialization is completed.
    //
    // If initializationDone resolved then the FirestoreClient is in a usable
    // state.
    const initializationDone = new Deferred<void>();

    // If usePersistence is true, certain classes of errors while starting are
    // recoverable but only by falling back to persistence disabled.
    //
    // If there's an error in the first case but not in recovery we cannot
    // reject the promise blocking the async queue because this will cause the
    // async queue to panic.
    const persistenceResult = new Deferred<void>();

    let initialized = false;
    this.credentials.setUserChangeListener(user => {
      if (!initialized) {
        initialized = true;

        this.initializePersistence(persistenceSettings, persistenceResult, user)
          .then(() => this.initializeRest(user))
          .then(initializationDone.resolve, initializationDone.reject);
      } else {
        this.asyncQueue.enqueue(() => {
          return this.handleUserChange(user);
        });
      }
    });

    // Block the async queue until initialization is done
    this.asyncQueue.enqueue(() => {
      return initializationDone.promise;
    });

    // Return only the result of enabling persistence. Note that this does not
    // need to await the completion of initializationDone because the result of
    // this method should not reflect any other kind of failure to start.
    return persistenceResult.promise;
  }

  /** Enables the network connection and requeues all pending operations. */
  enableNetwork(): Promise<void> {
    return this.asyncQueue.enqueue(() => {
      return this.syncEngine.enableNetwork();
    });
  }

  /**
   * Initializes persistent storage, attempting to use IndexedDB if
   * usePersistence is true or memory-only if false.
   *
   * If IndexedDB fails because it's already open in another tab or because the
   * platform can't possibly support our implementation then this method rejects
   * the persistenceResult and falls back on memory-only persistence.
   *
   * @param persistenceSettings Settings object to configure offline persistence
   * @param persistenceResult A deferred result indicating the user-visible
   *     result of enabling offline persistence. This method will reject this if
   *     IndexedDB fails to start for any reason. If usePersistence is false
   *     this is unconditionally resolved.
   * @returns a Promise indicating whether or not initialization should
   *     continue, i.e. that one of the persistence implementations actually
   *     succeeded.
   */
  private initializePersistence(
    persistenceSettings: PersistenceSettings,
    persistenceResult: Deferred<void>,
    user: User
  ): Promise<void> {
    if (persistenceSettings.enabled) {
      return this.startIndexedDbPersistence(user, persistenceSettings)
        .then(persistenceResult.resolve)
        .catch(error => {
          // Regardless of whether or not the retry succeeds, from an user
          // perspective, offline persistence has failed.
          persistenceResult.reject(error);

          // An unknown failure on the first stage shuts everything down.
          if (!this.canFallback(error)) {
            return Promise.reject(error);
          }

          console.warn(
            'Error enabling offline storage. Falling back to' +
              ' storage disabled: ' +
              error
          );
          return this.startMemoryPersistence();
        });
    } else {
      // When usePersistence == false, enabling offline persistence is defined
      // to unconditionally succeed. This allows start() to have the same
      // signature for both cases, despite the fact that the returned promise
      // is only used in the enablePersistence call.
      persistenceResult.resolve();
      return this.startMemoryPersistence();
    }
  }

  /**
   * Decides whether the provided error allows us to gracefully disable
   * persistence (as opposed to crashing the client).
   */
  private canFallback(error: FirestoreError | DOMException): boolean {
    if (error instanceof FirestoreError) {
      return (
        error.code === Code.FAILED_PRECONDITION ||
        error.code === Code.UNIMPLEMENTED
      );
    } else if (
      typeof DOMException !== 'undefined' &&
      error instanceof DOMException
    ) {
      // We fall back to memory persistence if we cannot acquire an owner lease.
      // This can happen can during a schema migration, or during the initial
      // write of the `owner` lease.
      // For both the `QuotaExceededError` and the  `AbortError`, it is safe to
      // fall back to memory persistence since all modifications to IndexedDb
      // failed to commit.
      return (
        error.code === DOM_EXCEPTION_QUOTA_EXCEEDED ||
        error.code === DOM_EXCEPTION_ABORTED
      );
    }

    return true;
  }

  /**
   * Starts IndexedDB-based persistence.
   *
   * @returns A promise indicating success or failure.
   */
  private startIndexedDbPersistence(
    user: User,
    settings: PersistenceSettings
  ): Promise<void> {
    assert(
      settings.enabled,
      'Should only start IndexedDb persitence with offline persistence enabled.'
    );

    // TODO(http://b/33384523): For now we just disable garbage collection
    // when persistence is enabled.
    this.garbageCollector = new NoOpGarbageCollector();
    const storagePrefix = IndexedDbPersistence.buildStoragePrefix(
      this.databaseInfo
    );
    // Opt to use proto3 JSON in case the platform doesn't support Uint8Array.
    const serializer = new JsonProtoSerializer(this.databaseInfo.databaseId, {
      useProto3Json: true
    });

    return Promise.resolve().then(() => {
      const persistence: IndexedDbPersistence = new IndexedDbPersistence(
        storagePrefix,
        this.clientId,
        this.platform,
        this.asyncQueue,
        serializer
      );
      this.persistence = persistence;

      if (
        settings.synchronizeTabs &&
        !WebStorageSharedClientState.isAvailable(this.platform)
      ) {
        throw new FirestoreError(
          Code.UNIMPLEMENTED,
          'IndexedDB persistence is only available on platforms that support LocalStorage.'
        );
      }

      this.sharedClientState = settings.synchronizeTabs
        ? new WebStorageSharedClientState(
            this.asyncQueue,
            this.platform,
            storagePrefix,
            this.clientId,
            user
          )
        : new MemorySharedClientState();
      return persistence.start(settings.synchronizeTabs);
    });
  }

  /**
   * Starts Memory-backed persistence. In practice this cannot fail.
   *
   * @returns A promise that will successfully resolve.
   */
  private startMemoryPersistence(): Promise<void> {
    this.garbageCollector = new EagerGarbageCollector();
    this.persistence = new MemoryPersistence(this.clientId);
    this.sharedClientState = new MemorySharedClientState();
    return this.persistence.start();
  }

  /**
   * Initializes the rest of the FirestoreClient, assuming the initial user
   * has been obtained from the credential provider and some persistence
   * implementation is available in this.persistence.
   */
  private initializeRest(user: User): Promise<void> {
    return this.platform
      .loadConnection(this.databaseInfo)
      .then(async connection => {
        this.localStore = new LocalStore(
          this.persistence,
          user,
          this.garbageCollector,
          this.sharedClientState
        );
        const serializer = this.platform.newSerializer(
          this.databaseInfo.databaseId
        );
        const datastore = new Datastore(
          this.asyncQueue,
          connection,
          this.credentials,
          serializer
        );

        const remoteStoreOnlineStateChangedHandler = onlineState => {
          this.syncEngine.applyOnlineStateChange(
            onlineState,
            OnlineStateSource.RemoteStore
          );
          this.persistence.applyOnlineStateChange(onlineState);
        };

        this.remoteStore = new RemoteStore(
          this.localStore,
          datastore,
          this.asyncQueue,
          remoteStoreOnlineStateChangedHandler
        );

        this.syncEngine = new SyncEngine(
          this.localStore,
          this.remoteStore,
          this.sharedClientState,
          user
        );

        this.sharedClientState.onlineStateHandler = onlineState => {
          this.syncEngine.applyOnlineStateChange(
            onlineState,
            OnlineStateSource.SharedClientState
          );
        };

        // Set up wiring between sync engine and other components
        this.remoteStore.syncEngine = this.syncEngine;
        this.sharedClientState.syncEngine = this.syncEngine;

        this.eventMgr = new EventManager(this.syncEngine);

        // NOTE: SyncEngine depends on both LocalStore and SharedClientState
        // (for persisting stream tokens, refilling mutation queue, retrieving
        // the list of active targets, etc.) so it must be started last.
        await this.localStore.start();
        await this.sharedClientState.start();
        await this.remoteStore.start();

        // NOTE: This will immediately call the listener, so we make sure to
        // set it after localStore / remoteStore are started.
        await this.persistence.setPrimaryStateListener(isPrimary =>
          this.syncEngine.applyPrimaryState(isPrimary)
        );
      });
  }

  private handleUserChange(user: User): Promise<void> {
    this.asyncQueue.verifyOperationInProgress();

    debug(LOG_TAG, 'User Changed: ' + user.uid);
    return this.syncEngine.handleUserChange(user);
  }

  /** Disables the network connection. Pending operations will not complete. */
  disableNetwork(): Promise<void> {
    return this.asyncQueue.enqueue(() => {
      return this.syncEngine.disableNetwork();
    });
  }

  shutdown(options?: {
    purgePersistenceWithDataLoss?: boolean;
  }): Promise<void> {
    return this.asyncQueue.enqueue(async () => {
      // PORTING NOTE: LocalStore does not need an explicit shutdown on web.
<<<<<<< HEAD
      await this.remoteStore.shutdown();
=======
      await this.syncEngine.shutdown();
>>>>>>> 62d94ab4
      await this.sharedClientState.shutdown();
      await this.persistence.shutdown(
        options && options.purgePersistenceWithDataLoss
      );
      await this.remoteStore.shutdown();

      // `removeUserChangeListener` must be called after shutting down the
      // RemoteStore as it will prevent the RemoteStore from retrieving
      // auth tokens.
      this.credentials.removeUserChangeListener();
    });
  }

  listen(
    query: Query,
    observer: Observer<ViewSnapshot>,
    options: ListenOptions
  ): QueryListener {
    const listener = new QueryListener(query, observer, options);
    this.asyncQueue.enqueue(() => {
      return this.eventMgr.listen(listener);
    });
    return listener;
  }

  unlisten(listener: QueryListener): void {
    this.asyncQueue.enqueue(() => {
      return this.eventMgr.unlisten(listener);
    });
  }

  getDocumentFromLocalCache(docKey: DocumentKey): Promise<Document> {
    return this.asyncQueue
      .enqueue(() => {
        return this.localStore.readDocument(docKey);
      })
      .then((maybeDoc: MaybeDocument | null) => {
        if (maybeDoc instanceof Document) {
          return maybeDoc;
        } else {
          throw new FirestoreError(
            Code.UNAVAILABLE,
            'Failed to get document from cache. (However, this document may ' +
              "exist on the server. Run again without setting 'source' in " +
              'the GetOptions to attempt to retrieve the document from the ' +
              'server.)'
          );
        }
      });
  }

  getDocumentsFromLocalCache(query: Query): Promise<ViewSnapshot> {
    return this.asyncQueue
      .enqueue(() => {
        return this.localStore.executeQuery(query);
      })
      .then((docs: DocumentMap) => {
        const remoteKeys: DocumentKeySet = documentKeySet();

        const view = new View(query, remoteKeys);
        const viewDocChanges: ViewDocumentChanges = view.computeDocChanges(
          docs
        );
        return view.applyChanges(
          viewDocChanges,
          /* updateLimboDocuments= */ false
        ).snapshot;
      });
  }

  write(mutations: Mutation[]): Promise<void> {
    const deferred = new Deferred<void>();
    this.asyncQueue.enqueue(() => this.syncEngine.write(mutations, deferred));
    return deferred.promise;
  }

  databaseId(): DatabaseId {
    return this.databaseInfo.databaseId;
  }

  transaction<T>(
    updateFunction: (transaction: Transaction) => Promise<T>
  ): Promise<T> {
    // We have to wait for the async queue to be sure syncEngine is initialized.
    return this.asyncQueue
      .enqueue(async () => {})
      .then(() => this.syncEngine.runTransaction(updateFunction));
  }
}<|MERGE_RESOLUTION|>--- conflicted
+++ resolved
@@ -440,16 +440,11 @@
   }): Promise<void> {
     return this.asyncQueue.enqueue(async () => {
       // PORTING NOTE: LocalStore does not need an explicit shutdown on web.
-<<<<<<< HEAD
       await this.remoteStore.shutdown();
-=======
-      await this.syncEngine.shutdown();
->>>>>>> 62d94ab4
       await this.sharedClientState.shutdown();
       await this.persistence.shutdown(
         options && options.purgePersistenceWithDataLoss
       );
-      await this.remoteStore.shutdown();
 
       // `removeUserChangeListener` must be called after shutting down the
       // RemoteStore as it will prevent the RemoteStore from retrieving
