--- conflicted
+++ resolved
@@ -31,13 +31,6 @@
  * The string values are used when encoding these timer IDs in JSON spec tests.
  */
 export enum TimerId {
-<<<<<<< HEAD
-  ListenStreamIdle,
-  ListenStreamConnection,
-  WriteStreamIdle,
-  WriteStreamConnection,
-  ClientMetadataRefresh
-=======
   /** All can be used with runDelayedOperationsEarly() to run all timers. */
   All = 'all',
 
@@ -57,8 +50,13 @@
    * OnlineState.Unknown to Offline after a set timeout, rather than waiting
    * indefinitely for success or failure.
    */
-  OnlineStateTimeout = 'online_state_timeout'
->>>>>>> df183a5c
+  OnlineStateTimeout = 'online_state_timeout',
+
+  /**
+   * A timer used to update the client metadata in IndexedDb, which is used
+   * to determine the primary leaseholder.
+   */
+  ClientMetadataRefresh = 'client_metadata_refresh',
 }
 
 /**
